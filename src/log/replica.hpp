--- conflicted
+++ resolved
@@ -59,22 +59,8 @@
   // Returns the PID associated with this replica.
   process::PID<ReplicaProcess> pid();
 
-<<<<<<< HEAD
-  // Ending position of log (last written position).
-  uint64_t end;
-
-  // Holes in the log.
-  std::set<uint64_t> holes;
-
-  // Unlearned positions in the log.
-  std::set<uint64_t> unlearned;
-
-  // Cache of log actions (indexed by position).
-  Cache<uint64_t, Action> cache;
-=======
 private:
   ReplicaProcess* process;
->>>>>>> 6b6066d5
 };
 
 } // namespace log {
