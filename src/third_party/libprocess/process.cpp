--- conflicted
+++ resolved
@@ -1299,9 +1299,15 @@
 
   char *value;
 
-  /* Check environment for ip. */
+  /* Check environment for ip address. */
   value = getenv("LIBPROCESS_IP");
-  ip = value != NULL ? atoi(value) : 0;
+
+  if (value != NULL) {
+    if (inet_pton(AF_INET, value, &ip) <= 0)
+      fatalerror("failed to initialize (unparseable ip address: '%s')", value);
+  } else {
+    ip = 0;
+  }
 
   /* Check environment for port. */
   value = getenv("LIBPROCESS_PORT");
@@ -2310,17 +2316,8 @@
   /* Processes that were waiting on exiting process. */
   list<Process *> resumable;
 
-<<<<<<< HEAD
   /* Possible gate non-libprocess threads are waiting at. */
   Gate *gate = NULL;
-=======
-  /* Check environment for ip. */
-  value = getenv("LIBPROCESS_IP");
-  if (value != NULL)
-    inet_pton(AF_INET, value, &ip);
-  else
-    ip = 0;
->>>>>>> 380952ce
 
   /* Stop new process references from being created. */
   process->state = Process::EXITING;
