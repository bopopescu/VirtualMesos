% import json
% import os
% import time
% import urllib

% from datetime import datetime
% from webui_lib import *

% url = "http://localhost:" + master_port + "/master/state.json"
% data = urllib.urlopen(url).read()
% state = json.loads(data)

<html>
<head>
  <title>Mesos Master</title>
  <link rel="stylesheet" type="text/css" href="/static/stylesheet.css" />
</head>
<body>

<!-- TODO(benh): Actually use this table below. -->

<!-- <table class="masters" cellpadding="2" cellspacing="0" border="0" width="100%"> -->
<!--   <tr> -->
<!--     <td width="100px">Masters =></td> -->
<!--     <td class="masters-first"> -->
<!--       <a href="#"> -->
<!--         <p class="center ellipsis">smf1-ajb-35-sr1.prod.twitter.com</p> -->
<!--       </a> -->
<!--     </td> -->
<!--     <td class="masters-middle"> -->
<!--       <a href="#"> -->
<!--         <p class="center ellipsis">smf1-aex-12-sr1.prod.twitter.com</p> -->
<!--       </a> -->
<!--     </td> -->
<!--     <td class="masters-right"> -->
<!--       <a href="#"> -->
<!--         <p class="center ellipsis">smf1-ace-18-sr1.prod.twitter.com</p> -->
<!--       </a> -->
<!--     </td> -->
<!--   </tr> -->
<!--   <tr> -->
<!--     <td></td> -->
<!--     <td> -->
<!--       <p class="center" style="color: 808080; font-size: 75%;">(leader)</p> -->
<!--     </td> -->
<!--     <td> -->
<!--       <p class="center" style="color: 808080; font-size: 75%">(follower)</p> -->
<!--     </td> -->
<!--     <td> -->
<!--       <p class="center" style="color: 808080; font-size: 75%">(follower)</p> -->
<!--     </td> -->
<!--   </tr> -->
<!--   <tr> -->
<!--     <td></td> -->
<!--     <td></td> -->
<!--     <td> -->
<!--       <p class="center" style="color: 808080; font-size: 75%">(you are here)</p> -->
<!--       <br /> -->
<!--       <center><img src="/static/arrow_in_circle.jpg" width="20px" /></center> -->
<!--     </td> -->
<!--     <td></td> -->
<!--   </tr> -->
<!-- </table> -->

<h1>Mesos Master</h1>

% pid = state['pid'] # master@ip:port
% _, server = pid.split("@", 1)
% ip, _ = server.split(":", 1)
% format = "%a %b %d %Y %I:%M:%S %p " + time.strftime("%Z", time.gmtime())
% start_local = datetime.fromtimestamp(state['start_time']).strftime(format)
% start_utc = datetime.utcfromtimestamp(state['start_time']).isoformat(' ')

<p>
  Server: {{HOSTNAME}} ({{ip}})<br />
  Built: {{state['build_date']}} by {{state['build_user']}}<br />
  Started: {{start_local}} ({{start_utc}} UTC)<br />
  ID: {{state['id']}}<br />
</p>

<p>
  Log:
  <a href="/log/INFO/100">[last 100 lines]</a>
  <a href="/log/INFO">[full]</a>
</p>

<h2>Resources</h2>

<<<<<<< HEAD
%total_cpus = 0
%total_mem = 0
%for s in master.slaves:
%  total_cpus += s.cpus
%  total_mem += s.mem
%end

%offered_cpus = 0
%offered_mem = 0
%for f in master.frameworks:
%  for o in f.offers:
%    for r in o.resources:
%      offered_cpus += r.cpus
%      offered_mem += r.mem
%    end
%  end
%end

%running_cpus = 0
%running_mem = 0
%for framework in master.frameworks:
%  running_cpus += framework.cpus
%  running_mem += framework.mem
%end
%running_cpus -= offered_cpus
%running_mem -= offered_mem

%idle_cpus = total_cpus - (offered_cpus + running_cpus)
%idle_mem = total_mem - (offered_mem + running_mem)
=======
% total_cpus = 0
% total_mem = 0
% for slave in state['slaves']:
%   total_cpus += slave['resources']['cpus']
%   total_mem += slave['resources']['mem']
% end
>>>>>>> 6a22e9c7

% running_cpus = 0
% running_mem = 0
% for framework in state['frameworks']:
%   for task in framework['tasks']:
%     running_cpus += task['resources']['cpus']
%     running_mem += task['resources']['mem']
%   end
% end

% offered_cpus = 0
% offered_mem = 0
% for framework in state['frameworks']:
%   for offer in framework['offers']:
%     for slave in offer['slaves']:
%       offered_cpus += slave['resources']['cpus']
%       offered_mem += slave['resources']['mem']
%     end
%   end
% end
% idle_cpus = total_cpus - (offered_cpus + running_cpus)
% idle_mem = total_mem - (offered_mem + running_mem)

<table>
  <tr>
    <td>Total:</td>
    <td>&nbsp;</td>
    <td align="right">{{total_cpus}} CPU</td>
    <td>&nbsp;&nbsp;</td>
    <td align="right">{{format_mem(total_mem)}} MEM</td>
  </tr>
  <tr>
    <td>Used:</td>
    <td>&nbsp;</td>
    <td align="right">{{running_cpus}} CPU</td>
    <td>&nbsp;&nbsp;</td>
    <td align="right">{{format_mem(running_mem)}} MEM</td>
  </tr>
  <tr>
    <td>Offered:</td>
    <td>&nbsp;</td>
    <td align="right">{{offered_cpus}} CPU</td>
    <td>&nbsp;&nbsp;</td>
    <td align="right">{{format_mem(offered_mem)}} MEM</td>
  </tr>
  <tr>
    <td>Idle:</td>
    <td>&nbsp;</td>
    <td align="right">{{idle_cpus}} CPU</td>
    <td>&nbsp;&nbsp;</td>
    <td align="right">{{format_mem(idle_mem)}} MEM</td>
  </tr>
</table>

<h2>Frameworks</h2>

% # TODO: Sort these by framework ID.
% if len(state['frameworks']) > 0:
<table class="lists">
  <tr>
    <th class="lists">ID</th>
    <th class="lists">User</th>
    <th class="lists">Name</th>
    <th class="lists">Running Tasks</th>
    <th class="lists">CPUs</th>
    <th class="lists">MEM</th>
    <th class="lists">Max Share</th>
    <th class="lists">Connected</th>
  </tr>
  % for framework in state['frameworks']:
  % cpu_share = 0
  % if total_cpus > 0:
  %   cpu_share = framework['resources']['cpus'] / float(total_cpus)
  % end
  % mem_share = 0
  % if total_mem > 0:
  %   mem_share = framework['resources']['mem'] / float(total_mem)
  % end
  % max_share = max(cpu_share, mem_share)
  <tr>
    <td class="lists">{{framework['id']}}</td>
    <td class="lists">{{framework['user']}}</td>
    <td class="lists">
      <a href="/framework/{{framework['id']}}">{{framework['name']}}</a>
    </td>
    <td class="lists">{{len(framework['tasks'])}}</td>
    <td class="lists">{{framework['resources']['cpus']}}</td>
    <td class="lists">{{format_mem(framework['resources']['mem'])}}</td>
    <td class="lists">{{'%.2f' % max_share}}</td>
    <td class="lists">{{format_time(framework['connect_time'])}}</td>
  </tr>
  % end
</table>
% else:
<p>No frameworks are connected.</p>
% end

<h2>Slaves</h2>

% # TODO: Sort these by slave ID.
% if len(state['slaves']) > 0:
<table class="lists">
  <tr>
    <th class="lists">ID</th>
    <th class="lists">Hostname</th>
    <th class="lists">CPUs</th>
    <th class="lists">MEM</th>
    <th class="lists">Connected</th>
  </tr>
  % for slave in state['slaves']:
  <tr>
    <td class="lists">{{slave['id']}}</td>
    <td class="lists">
      <a href="http://{{slave['web_ui_url']}}:8081/">{{slave['hostname']}}</a>
    </td>
    <td class="lists">{{slave['resources']['cpus']}}</td>
    <td class="lists">{{format_mem(slave['resources']['mem'])}}</td>
    <td class="lists">{{format_time(slave['connect_time'])}}</td>
  </tr>
  % end
</table>
% else:
<p>No slaves are connected.</p>
% end

<h2>Resource Offers</h2>

% # TODO: Sort these by offer ID.
% if offered_cpus > 0 or offered_mem > 0:
<table class="lists">
  <tr>
    <th class="lists">Offer ID</th>
    <th class="lists">Framework ID</th>
    <th class="lists">CPUs</th>
    <th class="lists">MEM</th>
    <th class="lists">Slave IDs</th>
  </tr>
  % for framework in state['frameworks']:
  %   for offer in framework['offers']:
  %     slave_ids = []
  %     cpus = 0
  %     mem = 0
  %     for slave in offer['slaves']:
  %       slave_ids.append(str(slave['id']))
  %       cpus += slave['resources']['cpus']
  %       mem += slave['resources']['mem']
  %     end
  <tr>
    <td class="lists">{{offer['id']}}</td>
    <td class="lists">{{offer['framework_id']}}</td>
    <td class="lists">{{cpus}}</td>
    <td class="lists">{{format_mem(mem)}}</td>
    <td class="lists">{{", ".join(slave_ids)}}</td>
  </tr>
  %   end
  % end
</table>
% else:
<p>No offers are active.</p>
% end

</body>
</html><|MERGE_RESOLUTION|>--- conflicted
+++ resolved
@@ -86,52 +86,11 @@
 
 <h2>Resources</h2>
 
-<<<<<<< HEAD
-%total_cpus = 0
-%total_mem = 0
-%for s in master.slaves:
-%  total_cpus += s.cpus
-%  total_mem += s.mem
-%end
-
-%offered_cpus = 0
-%offered_mem = 0
-%for f in master.frameworks:
-%  for o in f.offers:
-%    for r in o.resources:
-%      offered_cpus += r.cpus
-%      offered_mem += r.mem
-%    end
-%  end
-%end
-
-%running_cpus = 0
-%running_mem = 0
-%for framework in master.frameworks:
-%  running_cpus += framework.cpus
-%  running_mem += framework.mem
-%end
-%running_cpus -= offered_cpus
-%running_mem -= offered_mem
-
-%idle_cpus = total_cpus - (offered_cpus + running_cpus)
-%idle_mem = total_mem - (offered_mem + running_mem)
-=======
 % total_cpus = 0
 % total_mem = 0
 % for slave in state['slaves']:
 %   total_cpus += slave['resources']['cpus']
 %   total_mem += slave['resources']['mem']
-% end
->>>>>>> 6a22e9c7
-
-% running_cpus = 0
-% running_mem = 0
-% for framework in state['frameworks']:
-%   for task in framework['tasks']:
-%     running_cpus += task['resources']['cpus']
-%     running_mem += task['resources']['mem']
-%   end
 % end
 
 % offered_cpus = 0
@@ -144,6 +103,16 @@
 %     end
 %   end
 % end
+
+% running_cpus = 0
+% running_mem = 0
+% for framework in state['frameworks']:
+%   running_cpus += framework['resources']['cpus']
+%   running_mem += framework['resources']['mem']
+% end
+% running_cpus -= offered_cpus
+% running_mem -= offered_mem
+
 % idle_cpus = total_cpus - (offered_cpus + running_cpus)
 % idle_mem = total_mem - (offered_mem + running_mem)
 
@@ -151,28 +120,28 @@
   <tr>
     <td>Total:</td>
     <td>&nbsp;</td>
-    <td align="right">{{total_cpus}} CPU</td>
+    <td align="right">{{total_cpus}} CPUs</td>
     <td>&nbsp;&nbsp;</td>
     <td align="right">{{format_mem(total_mem)}} MEM</td>
   </tr>
   <tr>
     <td>Used:</td>
     <td>&nbsp;</td>
-    <td align="right">{{running_cpus}} CPU</td>
+    <td align="right">{{running_cpus}} CPUs</td>
     <td>&nbsp;&nbsp;</td>
     <td align="right">{{format_mem(running_mem)}} MEM</td>
   </tr>
   <tr>
     <td>Offered:</td>
     <td>&nbsp;</td>
-    <td align="right">{{offered_cpus}} CPU</td>
+    <td align="right">{{offered_cpus}} CPUs</td>
     <td>&nbsp;&nbsp;</td>
     <td align="right">{{format_mem(offered_mem)}} MEM</td>
   </tr>
   <tr>
     <td>Idle:</td>
     <td>&nbsp;</td>
-    <td align="right">{{idle_cpus}} CPU</td>
+    <td align="right">{{idle_cpus}} CPUs</td>
     <td>&nbsp;&nbsp;</td>
     <td align="right">{{format_mem(idle_mem)}} MEM</td>
   </tr>
