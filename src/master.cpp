--- conflicted
+++ resolved
@@ -1,27 +1,11 @@
-<<<<<<< HEAD
-#include "config.hpp" // Need to define first to get USING_ZOOKEEPER
-
 #include <glog/logging.h>
-
-#ifdef USING_ZOOKEEPER
-#include <zookeeper.hpp>
-#endif
 
 #include "allocator.hpp"
 #include "allocator_factory.hpp"
 #include "master.hpp"
 #include "master_webui.hpp"
-
-=======
-#include "allocator.hpp"
-#include "master.hpp"
-#include "master_webui.hpp"
-#include "allocator_factory.hpp"
 #include "ft_messaging.hpp"
 
-#include <glog/logging.h>
-
->>>>>>> d0e38bb1
 using std::endl;
 using std::max;
 using std::min;
@@ -42,87 +26,7 @@
 using namespace nexus::internal::master;
 
 
-/* List of ZooKeeper host:port pairs (from master_main.cpp/local.cpp). */
-extern string zookeeper;
-
 namespace {
-
-#ifdef USING_ZOOKEEPER
-class MasterWatcher : public Watcher
-{
-private:
-  Master *master;
-
-public:
-  void process(ZooKeeper *zk, int type, int state, const string &path)
-  {
-    string znode = "/home/nexus/master";
-    string dirname = "/home/nexus";
-    string delimiter = "/";
-    string contents = "";
-
-    int ret;
-    string result;
-
-    if ((state == ZOO_CONNECTED_STATE) &&
-	(type == ZOO_SESSION_EVENT)) {
-      // Create directory path znodes as necessary.
-      size_t index = dirname.find(delimiter, 0);
-      while (index < string::npos) {
-	index = dirname.find(delimiter, index+1);
-	string prefix = dirname.substr(0, index);
-	ret = zk->create(prefix, contents, ZOO_CREATOR_ALL_ACL,
-			 0, &result);
-	if (ret != ZOK && ret != ZNODEEXISTS)
-	  fatal("failed to create ZooKeeper znode! (%s)", zk->error(ret));
-      }
-
-      // Now create znode.
-      ret = zk->create(znode, master->getPID(), ZOO_CREATOR_ALL_ACL,
-		       ZOO_EPHEMERAL, &result);
-
-      // If the node already exists, wait for it to get deleted.
-      if (ret == ZNODEEXISTS)
-	ret = zk->exists(znode, true, NULL);
-
-      if (ret != ZOK)
-	fatal("failed to create ZooKeeper znode! (%s)", zk->error(ret));
-    } else if ((state == ZOO_CONNECTED_STATE) &&
-	       (type == ZOO_DELETED_EVENT) &&
-	       (path.compare(znode) == 0)) {
-      // Now (re)create znode.
-      ret = zk->create(znode, master->getPID(), ZOO_CREATOR_ALL_ACL,
-		       ZOO_EPHEMERAL, &result);
-
-      if (ret != ZOK)
-	fatal("failed to create ZooKeeper znode! (%s)", zk->error(ret));
-
-      // And set the value to our pid.
-      ret = zk->set(znode, master->getPID(), -1);
-
-      if (ret != ZOK)
-	fatal("failed to create ZooKeeper znode! (%s)", zk->error(ret));
-    } else if ((state == ZOO_EXPIRED_SESSION_STATE) &&
-	       (type == ZOO_SESSION_EVENT)) {
-      // TODO(benh): Reconnect if session expires. Note the Zookeeper
-      // C library retries in the case of connection timeouts,
-      // connection loss, etc. Only expired sessions require
-      // explicitly reconnecting.
-	fatal("connection to ZooKeeper expired!");
-    } else if ((state == ZOO_CONNECTING_STATE) &&
-	       (type == ZOO_SESSION_EVENT)) {
-      // The client library automatically reconnects, taking into
-      // account failed servers in the connection string,
-      // appropriately handling the "herd effect", etc.
-      LOG(INFO) << "Lost Zookeeper connection. Retrying (automagically).";
-    } else {
-      fatal("unhandled ZooKeeper event!");
-    }
-  }
-
-  MasterWatcher(Master *_master) : master(_master) {}
-};
-#endif
 
 // A process that periodically pings the master to check filter expiries, etc
 class AllocatorTimer : public Tuple<Process>
@@ -412,12 +316,6 @@
 
   link(spawn(new AllocatorTimer(self())));
   //link(spawn(new SharesPrinter(self())));
-
-#ifdef USING_ZOOKEEPER
-  ZooKeeper *zk;
-  if (!zookeeper.empty())
-    zk = new ZooKeeper(zookeeper, 10000, new MasterWatcher(this));
-#endif
 
   while (true) {
     switch (receive()) {
