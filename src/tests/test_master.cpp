#include <gmock/gmock.h>

#include <mesos_exec.hpp>
#include <mesos_sched.hpp>

<<<<<<< HEAD
#include <boost/lexical_cast.hpp>
=======
#include "common/date_utils.hpp"
>>>>>>> ed99022e

#include "local/local.hpp"

#include "master/master.hpp"

#include "slave/isolation_module.hpp"
#include "slave/process_based_isolation_module.hpp"
#include "slave/slave.hpp"

#include "testing_gmock.hpp"

using namespace mesos;
using namespace mesos::internal;
using namespace mesos::internal::test;

using boost::lexical_cast;

using mesos::internal::master::Master;
using mesos::internal::slave::Slave;
using mesos::internal::slave::Framework;
using mesos::internal::slave::IsolationModule;
using mesos::internal::slave::ProcessBasedIsolationModule;

using std::string;
using std::map;
using std::vector;

using testing::_;
using testing::A;
using testing::An;
using testing::AtMost;
using testing::DoAll;
using testing::Eq;
using testing::ElementsAre;
using testing::Ne;
using testing::Return;
using testing::SaveArg;
using testing::Sequence;
using testing::StrEq;


class LocalIsolationModule : public IsolationModule
{
public:
  Executor *executor;
  MesosExecutorDriver *driver;
  string pid;

  LocalIsolationModule(Executor *_executor)
    : executor(_executor), driver(NULL) {}

  virtual ~LocalIsolationModule() {}

  virtual void initialize(Slave *slave) {
    pid = slave->self();
  }

  virtual void startExecutor(Framework *framework) {
    // TODO(benh): Cleanup the way we launch local drivers!
    setenv("MESOS_LOCAL", "1", 1);
    setenv("MESOS_SLAVE_PID", pid.c_str(), 1);
    setenv("MESOS_FRAMEWORK_ID", framework->id.c_str(), 1);

    driver = new MesosExecutorDriver(executor);
    driver->start();
  }

  virtual void killExecutor(Framework* framework) {
    driver->stop();
    driver->join();
    delete driver;

    // TODO(benh): Cleanup the way we launch local drivers!
    unsetenv("MESOS_LOCAL");
    unsetenv("MESOS_SLAVE_PID");
    unsetenv("MESOS_FRAMEWORK_ID");
  }
};


TEST(MasterTest, ResourceOfferWithMultipleSlaves)
{
  ASSERT_TRUE(GTEST_IS_THREADSAFE);

  PID master = local::launch(10, 2, 1 * Gigabyte, false, false);

  MockScheduler sched;
  MesosSchedulerDriver driver(&sched, master);

  vector<SlaveOffer> offers;

  trigger resourceOfferCall;

  EXPECT_CALL(sched, getFrameworkName(&driver))
    .WillOnce(Return(""));

  EXPECT_CALL(sched, getExecutorInfo(&driver))
    .WillOnce(Return(ExecutorInfo("noexecutor", "")));

  EXPECT_CALL(sched, registered(&driver, _))
    .Times(1);

  EXPECT_CALL(sched, resourceOffer(&driver, _, _))
    .WillOnce(DoAll(SaveArg<2>(&offers), Trigger(&resourceOfferCall)));

<<<<<<< HEAD
  EXPECT_CALL(sched, offerRescinded(&driver, _))
    .Times(AtMost(1));
=======
TEST(MasterTest, DuplicateTaskIdsInResponse)
{
  ASSERT_TRUE(GTEST_IS_THREADSAFE);
  DateUtils::setMockDate("200102030405");
  PID master = local::launch(1, 3, 3 * Gigabyte, false, false);
  vector<TaskDescription> tasks;
  map<string, string> params;
  params["cpus"] = "1";
  params["mem"] = lexical_cast<string>(1 * Gigabyte);
  tasks.push_back(TaskDescription(1, "200102030405-0-0", "", params, ""));
  tasks.push_back(TaskDescription(2, "200102030405-0-0", "", params, ""));
  tasks.push_back(TaskDescription(1, "200102030405-0-0", "", params, ""));
  FixedResponseScheduler sched(tasks);
  MesosSchedulerDriver driver(&sched, master);
  driver.run();
  EXPECT_EQ("Duplicate task ID: 1", sched.errorMessage);
  local::shutdown();
  DateUtils::clearMockDate();
}
>>>>>>> ed99022e

  driver.start();

<<<<<<< HEAD
  WAIT_UNTIL(resourceOfferCall);
=======
TEST(MasterTest, TooMuchMemoryInTask)
{
  ASSERT_TRUE(GTEST_IS_THREADSAFE);
  DateUtils::setMockDate("200102030405");
  PID master = local::launch(1, 3, 3 * Gigabyte, false, false);
  vector<TaskDescription> tasks;
  map<string, string> params;
  params["cpus"] = "1";
  params["mem"] = lexical_cast<string>(4 * Gigabyte);
  tasks.push_back(TaskDescription(1, "200102030405-0-0", "", params, ""));
  FixedResponseScheduler sched(tasks);
  MesosSchedulerDriver driver(&sched, master);
  driver.run();
  EXPECT_EQ("Too many resources accepted", sched.errorMessage);
  local::shutdown();
  DateUtils::clearMockDate();
}
>>>>>>> ed99022e

  EXPECT_NE(0, offers.size());
  EXPECT_GE(10, offers.size());

<<<<<<< HEAD
  EXPECT_EQ("2", offers[0].params["cpus"]);
  EXPECT_EQ("1024", offers[0].params["mem"]);
=======
TEST(MasterTest, TooMuchCpuInTask)
{
  ASSERT_TRUE(GTEST_IS_THREADSAFE);
  DateUtils::setMockDate("200102030405");
  PID master = local::launch(1, 3, 3 * Gigabyte, false, false);
  vector<TaskDescription> tasks;
  map<string, string> params;
  params["cpus"] = "4";
  params["mem"] = lexical_cast<string>(1 * Gigabyte);
  tasks.push_back(TaskDescription(1, "200102030405-0-0", "", params, ""));
  FixedResponseScheduler sched(tasks);
  MesosSchedulerDriver driver(&sched, master);
  driver.run();
  EXPECT_EQ("Too many resources accepted", sched.errorMessage);
  local::shutdown();
  DateUtils::clearMockDate();
}
>>>>>>> ed99022e

  driver.stop();
  driver.join();

<<<<<<< HEAD
=======
TEST(MasterTest, TooLittleCpuInTask)
{
  ASSERT_TRUE(GTEST_IS_THREADSAFE);
  DateUtils::setMockDate("200102030405");
  PID master = local::launch(1, 3, 3 * Gigabyte, false, false);
  vector<TaskDescription> tasks;
  map<string, string> params;
  params["cpus"] = "0";
  params["mem"] = lexical_cast<string>(1 * Gigabyte);
  tasks.push_back(TaskDescription(1, "200102030405-0-0", "", params, ""));
  FixedResponseScheduler sched(tasks);
  MesosSchedulerDriver driver(&sched, master);
  driver.run();
  EXPECT_EQ("Invalid task size: <0 CPUs, 1024 MEM>", sched.errorMessage);
>>>>>>> ed99022e
  local::shutdown();
  DateUtils::clearMockDate();
}


TEST(MasterTest, ResourcesReofferedAfterReject)
{
  ASSERT_TRUE(GTEST_IS_THREADSAFE);
<<<<<<< HEAD
=======
  DateUtils::setMockDate("200102030405");
  PID master = local::launch(1, 3, 3 * Gigabyte, false, false);
  vector<TaskDescription> tasks;
  map<string, string> params;
  params["cpus"] = "1";
  params["mem"] = "1";
  tasks.push_back(TaskDescription(1, "200102030405-0-0", "", params, ""));
  FixedResponseScheduler sched(tasks);
  MesosSchedulerDriver driver(&sched, master);
  driver.run();
  EXPECT_EQ("Invalid task size: <1 CPUs, 1 MEM>", sched.errorMessage);
  local::shutdown();
  DateUtils::clearMockDate();
}
>>>>>>> ed99022e

  PID master = local::launch(10, 2, 1 * Gigabyte, false, false);

<<<<<<< HEAD
  MockScheduler sched1;
  MesosSchedulerDriver driver1(&sched1, master);
=======
TEST(MasterTest, TooMuchMemoryAcrossTasks)
{
  ASSERT_TRUE(GTEST_IS_THREADSAFE);
  DateUtils::setMockDate("200102030405");
  PID master = local::launch(1, 3, 3 * Gigabyte, false, false);
  vector<TaskDescription> tasks;
  map<string, string> params;
  params["cpus"] = "1";
  params["mem"] = lexical_cast<string>(2 * Gigabyte);
  tasks.push_back(TaskDescription(1, "200102030405-0-0", "", params, ""));
  tasks.push_back(TaskDescription(2, "200102030405-0-0", "", params, ""));
  FixedResponseScheduler sched(tasks);
  MesosSchedulerDriver driver(&sched, master);
  driver.run();
  EXPECT_EQ("Too many resources accepted", sched.errorMessage);
  local::shutdown();
  DateUtils::clearMockDate();
}
>>>>>>> ed99022e

  OfferID offerId;

<<<<<<< HEAD
  trigger sched1ResourceOfferCall;
=======
TEST(MasterTest, TooMuchCpuAcrossTasks)
{
  ASSERT_TRUE(GTEST_IS_THREADSAFE);
  DateUtils::setMockDate("200102030405");
  PID master = local::launch(1, 3, 3 * Gigabyte, false, false);
  vector<TaskDescription> tasks;
  map<string, string> params;
  params["cpus"] = "2";
  params["mem"] = lexical_cast<string>(1 * Gigabyte);
  tasks.push_back(TaskDescription(1, "200102030405-0-0", "", params, ""));
  tasks.push_back(TaskDescription(2, "200102030405-0-0", "", params, ""));
  FixedResponseScheduler sched(tasks);
  MesosSchedulerDriver driver(&sched, master);
  driver.run();
  EXPECT_EQ("Too many resources accepted", sched.errorMessage);
  local::shutdown();
  DateUtils::clearMockDate();
}
>>>>>>> ed99022e

  EXPECT_CALL(sched1, getFrameworkName(&driver1))
    .WillOnce(Return(""));

  EXPECT_CALL(sched1, getExecutorInfo(&driver1))
    .WillOnce(Return(ExecutorInfo("noexecutor", "")));

  EXPECT_CALL(sched1, registered(&driver1, _))
    .Times(1);

  EXPECT_CALL(sched1, resourceOffer(&driver1, _, _))
    .WillOnce(DoAll(SaveArg<1>(&offerId), Trigger(&sched1ResourceOfferCall)));

  driver1.start();

  WAIT_UNTIL(sched1ResourceOfferCall);

  driver1.replyToOffer(offerId, vector<TaskDescription>(), map<string, string>());

  driver1.stop();
  driver1.join();

  MockScheduler sched2;
  MesosSchedulerDriver driver2(&sched2, master);

  trigger sched2ResourceOfferCall;

  EXPECT_CALL(sched2, getFrameworkName(&driver2))
    .WillOnce(Return(""));

  EXPECT_CALL(sched2, getExecutorInfo(&driver2))
    .WillOnce(Return(ExecutorInfo("noexecutor", "")));

  EXPECT_CALL(sched2, registered(&driver2, _))
    .Times(1);

  EXPECT_CALL(sched2, resourceOffer(&driver2, _, _))
    .WillOnce(Trigger(&sched2ResourceOfferCall));

  EXPECT_CALL(sched2, offerRescinded(&driver2, _))
    .Times(AtMost(1));

  driver2.start();

  WAIT_UNTIL(sched2ResourceOfferCall);

  driver2.stop();
  driver2.join();

  local::shutdown();
}


TEST(MasterTest, ResourcesReofferedAfterBadResponse)
{
  ASSERT_TRUE(GTEST_IS_THREADSAFE);
<<<<<<< HEAD

=======
  DateUtils::setMockDate("200102030405");
>>>>>>> ed99022e
  PID master = local::launch(1, 2, 1 * Gigabyte, false, false);

  MockScheduler sched1;
  MesosSchedulerDriver driver1(&sched1, master);

  OfferID offerId;
  vector<SlaveOffer> offers;

  trigger sched1ResourceOfferCall;

  EXPECT_CALL(sched1, getFrameworkName(&driver1))
    .WillOnce(Return(""));

  EXPECT_CALL(sched1, getExecutorInfo(&driver1))
    .WillOnce(Return(ExecutorInfo("noexecutor", "")));

  EXPECT_CALL(sched1, registered(&driver1, _))
    .Times(1);

  EXPECT_CALL(sched1, resourceOffer(&driver1, _, ElementsAre(_)))
    .WillOnce(DoAll(SaveArg<1>(&offerId), SaveArg<2>(&offers),
                    Trigger(&sched1ResourceOfferCall)));

  driver1.start();

  WAIT_UNTIL(sched1ResourceOfferCall);

  EXPECT_EQ(1, offers.size());

  map<string, string> params;
  params["cpus"] = "0";
  params["mem"] = lexical_cast<string>(1 * Gigabyte);
<<<<<<< HEAD
=======
  tasks.push_back(TaskDescription(1, "200102030405-0-0", "", params, ""));
  FixedResponseScheduler sched1(tasks);
  MesosSchedulerDriver driver1(&sched1, master);
  driver1.run();
  EXPECT_EQ("Invalid task size: <0 CPUs, 1024 MEM>", sched1.errorMessage);
>>>>>>> ed99022e

  vector<TaskDescription> tasks;
  tasks.push_back(TaskDescription(1, offers[0].slaveId, "", params, bytes()));

  trigger errorCall;

  EXPECT_CALL(sched1, error(&driver1, _, "Invalid task size: <0 CPUs, 1024 MEM>"))
    .WillOnce(Trigger(&errorCall));

  EXPECT_CALL(sched1, offerRescinded(&driver1, offerId))
    .Times(AtMost(1));

  driver1.replyToOffer(offerId, tasks, map<string, string>());

  WAIT_UNTIL(errorCall);

  driver1.stop();
  driver1.join();

  MockScheduler sched2;
  MesosSchedulerDriver driver2(&sched2, master);

<<<<<<< HEAD
  trigger sched2ResourceOfferCall;
=======
  local::shutdown();
  DateUtils::clearMockDate();
}
>>>>>>> ed99022e

  EXPECT_CALL(sched2, getFrameworkName(&driver2))
    .WillOnce(Return(""));

  EXPECT_CALL(sched2, getExecutorInfo(&driver2))
    .WillOnce(Return(ExecutorInfo("noexecutor", "")));

  EXPECT_CALL(sched2, registered(&driver2, _))
    .Times(1);

  EXPECT_CALL(sched2, resourceOffer(&driver2, _, _))
    .WillOnce(Trigger(&sched2ResourceOfferCall));

  EXPECT_CALL(sched2, offerRescinded(&driver2, _))
    .Times(AtMost(1));

  driver2.start();

  WAIT_UNTIL(sched2ResourceOfferCall);

  driver2.stop();
  driver2.join();

  local::shutdown();
}


TEST(MasterTest, SlaveLost)
{
  ASSERT_TRUE(GTEST_IS_THREADSAFE);

  Master m;
  PID master = Process::spawn(&m);

  ProcessBasedIsolationModule isolationModule;
  Slave s(Resources(2, 1 * Gigabyte), true, &isolationModule);
  PID slave = Process::spawn(&s);

  BasicMasterDetector detector(master, slave, true);

  MockScheduler sched;
  MesosSchedulerDriver driver(&sched, master);

  OfferID offerId;
  vector<SlaveOffer> offers;

  trigger resourceOfferCall;

  EXPECT_CALL(sched, getFrameworkName(&driver))
    .WillOnce(Return(""));

  EXPECT_CALL(sched, getExecutorInfo(&driver))
    .WillOnce(Return(ExecutorInfo("noexecutor", "")));

  EXPECT_CALL(sched, registered(&driver, _))
    .Times(1);

  EXPECT_CALL(sched, resourceOffer(&driver, _, _))
    .WillOnce(DoAll(SaveArg<1>(&offerId), SaveArg<2>(&offers),
                    Trigger(&resourceOfferCall)));

  driver.start();

  WAIT_UNTIL(resourceOfferCall);

  EXPECT_EQ(1, offers.size());

  trigger offerRescindedCall, slaveLostCall;

  EXPECT_CALL(sched, offerRescinded(&driver, offerId))
    .WillOnce(Trigger(&offerRescindedCall));

  EXPECT_CALL(sched, slaveLost(&driver, offers[0].slaveId))
    .WillOnce(Trigger(&slaveLostCall));

  MesosProcess::post(slave, pack<S2S_SHUTDOWN>());

  WAIT_UNTIL(offerRescindedCall);
  WAIT_UNTIL(slaveLostCall);

  driver.stop();
  driver.join();

  Process::wait(slave);

  MesosProcess::post(master, pack<M2M_SHUTDOWN>());
  Process::wait(master);
}


TEST(MasterTest, SchedulerFailover)
{
  ASSERT_TRUE(GTEST_IS_THREADSAFE);

  PID master = local::launch(1, 2, 1 * Gigabyte, false, false);

  // Launch the first (i.e., failing) scheduler and wait until
  // registered gets called to launch the second (i.e., failover)
  // scheduler.

  MockScheduler failingSched;
  MesosSchedulerDriver failingDriver(&failingSched, master);

  FrameworkID frameworkId;

  trigger failingRegisteredCall;

  EXPECT_CALL(failingSched, getFrameworkName(&failingDriver))
    .WillOnce(Return(""));

  EXPECT_CALL(failingSched, getExecutorInfo(&failingDriver))
    .WillOnce(Return(ExecutorInfo("noexecutor", "")));

  EXPECT_CALL(failingSched, registered(&failingDriver, _))
    .WillOnce(DoAll(SaveArg<1>(&frameworkId), Trigger(&failingRegisteredCall)));

  EXPECT_CALL(failingSched, resourceOffer(&failingDriver, _, _))
    .Times(AtMost(1));

  EXPECT_CALL(failingSched, offerRescinded(&failingDriver, _))
    .Times(AtMost(1));

  EXPECT_CALL(failingSched, error(&failingDriver, _, "Framework failover"))
    .Times(1);

  failingDriver.start();

  WAIT_UNTIL(failingRegisteredCall);

  // Now launch the second (i.e., failover) scheduler using the
  // framework id recorded from the first scheduler and wait until it
  // gets a registered callback..

  MockScheduler failoverSched;
  MesosSchedulerDriver failoverDriver(&failoverSched, master, frameworkId);

  trigger failoverRegisteredCall;

  EXPECT_CALL(failoverSched, getFrameworkName(&failoverDriver))
    .WillOnce(Return(""));

  EXPECT_CALL(failoverSched, getExecutorInfo(&failoverDriver))
    .WillOnce(Return(ExecutorInfo("noexecutor", "")));

  EXPECT_CALL(failoverSched, registered(&failoverDriver, frameworkId))
    .WillOnce(Trigger(&failoverRegisteredCall));

  EXPECT_CALL(failoverSched, resourceOffer(&failoverDriver, _, _))
    .Times(AtMost(1));

  EXPECT_CALL(failoverSched, offerRescinded(&failoverDriver, _))
    .Times(AtMost(1));

  failoverDriver.start();

  WAIT_UNTIL(failoverRegisteredCall);

  failingDriver.stop();
  failoverDriver.stop();

  failingDriver.join();
  failoverDriver.join();

  local::shutdown();
}


TEST(MasterTest, SlavePartitioned)
{
  ASSERT_TRUE(GTEST_IS_THREADSAFE);

  ProcessClock::pause();

  MockFilter filter;
  Process::filter(&filter);

  EXPECT_MSG(filter, _, _, _)
    .WillRepeatedly(Return(false));

  PID master = local::launch(1, 2, 1 * Gigabyte, false, false);

  MockScheduler sched;
  MesosSchedulerDriver driver(&sched, master);

  trigger slaveLostCall;

  EXPECT_CALL(sched, getFrameworkName(&driver))
    .WillOnce(Return(""));

  EXPECT_CALL(sched, getExecutorInfo(&driver))
    .WillOnce(Return(ExecutorInfo("noexecutor", "")));

  EXPECT_CALL(sched, registered(&driver, _))
    .Times(1);

  EXPECT_CALL(sched, resourceOffer(&driver, _, _))
    .Times(AtMost(1));

  EXPECT_CALL(sched, offerRescinded(&driver, _))
    .Times(AtMost(1));

  EXPECT_CALL(sched, slaveLost(&driver, _))
    .WillOnce(Trigger(&slaveLostCall));

  EXPECT_MSG(filter, Eq(SH2M_HEARTBEAT), _, _)
    .WillRepeatedly(Return(true));

  driver.start();

  ProcessClock::advance(master::HEARTBEAT_TIMEOUT);

  WAIT_UNTIL(slaveLostCall);

  driver.stop();
  driver.join();

  local::shutdown();

  Process::filter(NULL);

  ProcessClock::resume();
}


TEST(MasterTest, TaskRunning)
{
  ASSERT_TRUE(GTEST_IS_THREADSAFE);

  Master m;
  PID master = Process::spawn(&m);

  MockExecutor exec;

  EXPECT_CALL(exec, init(_, _))
    .Times(1);

  EXPECT_CALL(exec, launchTask(_, _))
    .Times(1);

  EXPECT_CALL(exec, shutdown(_))
    .Times(1);

  LocalIsolationModule isolationModule(&exec);

  Slave s(Resources(2, 1 * Gigabyte), true, &isolationModule);
  PID slave = Process::spawn(&s);

  BasicMasterDetector detector(master, slave, true);

  MockScheduler sched;
  MesosSchedulerDriver driver(&sched, master);

  OfferID offerId;
  vector<SlaveOffer> offers;
  TaskStatus status;

  trigger resourceOfferCall, statusUpdateCall;

  EXPECT_CALL(sched, getFrameworkName(&driver))
    .WillOnce(Return(""));

  EXPECT_CALL(sched, getExecutorInfo(&driver))
    .WillOnce(Return(ExecutorInfo("noexecutor", "")));

  EXPECT_CALL(sched, registered(&driver, _))
    .Times(1);

  EXPECT_CALL(sched, resourceOffer(&driver, _, _))
    .WillOnce(DoAll(SaveArg<1>(&offerId), SaveArg<2>(&offers),
                    Trigger(&resourceOfferCall)));

  EXPECT_CALL(sched, statusUpdate(&driver, _))
    .WillOnce(DoAll(SaveArg<1>(&status), Trigger(&statusUpdateCall)));

  driver.start();

  WAIT_UNTIL(resourceOfferCall);

  EXPECT_EQ(1, offers.size());

  vector<TaskDescription> tasks;
  tasks.push_back(TaskDescription(1, offers[0].slaveId, "", offers[0].params, ""));

  driver.replyToOffer(offerId, tasks, map<string, string>());

  WAIT_UNTIL(statusUpdateCall);

  EXPECT_EQ(TASK_RUNNING, status.state);

  driver.stop();
  driver.join();

  MesosProcess::post(slave, pack<S2S_SHUTDOWN>());
  Process::wait(slave);

  MesosProcess::post(master, pack<M2M_SHUTDOWN>());
  Process::wait(master);
}


TEST(MasterTest, SchedulerFailoverStatusUpdate)
{
  ASSERT_TRUE(GTEST_IS_THREADSAFE);

  ProcessClock::pause();

  MockFilter filter;
  Process::filter(&filter);

  EXPECT_MSG(filter, _, _, _)
    .WillRepeatedly(Return(false));

  MockExecutor exec;

  EXPECT_CALL(exec, init(_, _))
    .Times(1);

  EXPECT_CALL(exec, launchTask(_, _))
    .Times(1);

  EXPECT_CALL(exec, shutdown(_))
    .Times(1);

  LocalIsolationModule isolationModule(&exec);

  Master m;
  PID master = Process::spawn(&m);

  Slave s(Resources(2, 1 * Gigabyte), true, &isolationModule);
  PID slave = Process::spawn(&s);

  BasicMasterDetector detector(master, slave, true);

  // Launch the first (i.e., failing) scheduler and wait until the
  // first status update message is sent to it (drop the message).

  MockScheduler failingSched;
  MesosSchedulerDriver failingDriver(&failingSched, master);

  FrameworkID frameworkId;
  OfferID offerId;
  vector<SlaveOffer> offers;

  trigger resourceOfferCall;

  EXPECT_CALL(failingSched, getFrameworkName(&failingDriver))
    .WillOnce(Return(""));

  EXPECT_CALL(failingSched, getExecutorInfo(&failingDriver))
    .WillOnce(Return(ExecutorInfo("noexecutor", "")));

  EXPECT_CALL(failingSched, registered(&failingDriver, _))
    .WillOnce(SaveArg<1>(&frameworkId));

  EXPECT_CALL(failingSched, resourceOffer(&failingDriver, _, _))
    .WillOnce(DoAll(SaveArg<1>(&offerId), SaveArg<2>(&offers),
                    Trigger(&resourceOfferCall)));

  EXPECT_CALL(failingSched, error(&failingDriver, _, "Framework failover"))
    .Times(1);

  EXPECT_CALL(failingSched, statusUpdate(&failingDriver, _))
    .Times(0);

  trigger statusUpdateMsg;

  EXPECT_MSG(filter, Eq(S2M_FT_STATUS_UPDATE), _, Ne(master))
    .WillOnce(DoAll(Trigger(&statusUpdateMsg), Return(true)))
    .RetiresOnSaturation();

  failingDriver.start();

  WAIT_UNTIL(resourceOfferCall);

  EXPECT_EQ(1, offers.size());

  vector<TaskDescription> tasks;
  tasks.push_back(TaskDescription(1, offers[0].slaveId, "", offers[0].params, ""));

  failingDriver.replyToOffer(offerId, tasks, map<string, string>());

  WAIT_UNTIL(statusUpdateMsg);

  // Now launch the second (i.e., failover) scheduler using the
  // framework id recorded from the first scheduler and wait until it
  // registers, at which point advance time enough for the reliable
  // timeout to kick in and another status update message is sent.

  MockScheduler failoverSched;
  MesosSchedulerDriver failoverDriver(&failoverSched, master, frameworkId);

  trigger registeredCall, statusUpdateCall;

  EXPECT_CALL(failoverSched, getFrameworkName(&failoverDriver))
    .WillOnce(Return(""));

  EXPECT_CALL(failoverSched, getExecutorInfo(&failoverDriver))
    .WillOnce(Return(ExecutorInfo("noexecutor", "")));

  EXPECT_CALL(failoverSched, registered(&failoverDriver, frameworkId))
    .WillOnce(Trigger(&registeredCall));

  EXPECT_CALL(failoverSched, statusUpdate(&failoverDriver, _))
    .WillOnce(Trigger(&statusUpdateCall));

  failoverDriver.start();

  WAIT_UNTIL(registeredCall);

  ProcessClock::advance(RELIABLE_TIMEOUT);

  WAIT_UNTIL(statusUpdateCall);

  failingDriver.stop();
  failoverDriver.stop();

  failingDriver.join();
  failoverDriver.join();

  MesosProcess::post(slave, pack<S2S_SHUTDOWN>());
  Process::wait(slave);

  MesosProcess::post(master, pack<M2M_SHUTDOWN>());
  Process::wait(master);

  Process::filter(NULL);

  ProcessClock::resume();
}




TEST(MasterTest, FrameworkMessages)
{
  ASSERT_TRUE(GTEST_IS_THREADSAFE);

  MockExecutor exec;

  ExecutorDriver *execDriver;
  ExecutorArgs args;
  FrameworkMessage execMessage;

  trigger execFrameworkMessageCall;

  EXPECT_CALL(exec, init(_, _))
    .WillOnce(DoAll(SaveArg<0>(&execDriver), SaveArg<1>(&args)));

  EXPECT_CALL(exec, launchTask(_, _))
    .Times(1);

  EXPECT_CALL(exec, frameworkMessage(_, _))
    .WillOnce(DoAll(SaveArg<1>(&execMessage),
                    Trigger(&execFrameworkMessageCall)));

  EXPECT_CALL(exec, shutdown(_))
    .Times(1);

<<<<<<< HEAD
=======
  FrameworkMessageExecutor exec;

>>>>>>> ed99022e
  LocalIsolationModule isolationModule(&exec);

  Master m;
  PID master = Process::spawn(&m);

  Slave s(Resources(2, 1 * Gigabyte), true, &isolationModule);
  PID slave = Process::spawn(&s);

  BasicMasterDetector detector(master, slave, true);

  // Launch the first (i.e., failing) scheduler and wait until the
  // first status update message is sent to it (drop the message).

  MockScheduler sched;
  MesosSchedulerDriver schedDriver(&sched, master);

  OfferID offerId;
  vector<SlaveOffer> offers;
  TaskStatus status;
  FrameworkMessage schedMessage;

  trigger resourceOfferCall, statusUpdateCall, schedFrameworkMessageCall;

  EXPECT_CALL(sched, getFrameworkName(&schedDriver))
    .WillOnce(Return(""));

  EXPECT_CALL(sched, getExecutorInfo(&schedDriver))
    .WillOnce(Return(ExecutorInfo("noexecutor", "")));

  EXPECT_CALL(sched, registered(&schedDriver, _))
    .Times(1);

  EXPECT_CALL(sched, resourceOffer(&schedDriver, _, _))
    .WillOnce(DoAll(SaveArg<1>(&offerId), SaveArg<2>(&offers),
                    Trigger(&resourceOfferCall)));

  EXPECT_CALL(sched, statusUpdate(&schedDriver, _))
    .WillOnce(DoAll(SaveArg<1>(&status), Trigger(&statusUpdateCall)));

  EXPECT_CALL(sched, frameworkMessage(&schedDriver, _))
    .WillOnce(DoAll(SaveArg<1>(&schedMessage),
                    Trigger(&schedFrameworkMessageCall)));

  schedDriver.start();

  WAIT_UNTIL(resourceOfferCall);

  EXPECT_EQ(1, offers.size());

  vector<TaskDescription> tasks;
  tasks.push_back(TaskDescription(1, offers[0].slaveId, "", offers[0].params, ""));

  schedDriver.replyToOffer(offerId, tasks, map<string, string>());

  WAIT_UNTIL(statusUpdateCall);

  EXPECT_EQ(TASK_RUNNING, status.state);

  FrameworkMessage hello(offers[0].slaveId, 1, "hello");
  schedDriver.sendFrameworkMessage(hello);

  WAIT_UNTIL(execFrameworkMessageCall);

  EXPECT_EQ("hello", execMessage.data);

  FrameworkMessage reply(args.slaveId, 1, "reply");
  execDriver->sendFrameworkMessage(reply);

  WAIT_UNTIL(schedFrameworkMessageCall);

  EXPECT_EQ("reply", schedMessage.data);

  schedDriver.stop();
  schedDriver.join();

  MesosProcess::post(slave, pack<S2S_SHUTDOWN>());
  Process::wait(slave);

  MesosProcess::post(master, pack<M2M_SHUTDOWN>());
  Process::wait(master);
}

<<<<<<< HEAD
=======

class FailoverTaskRunningScheduler : public TaskRunningScheduler
{
public:
  TaskRunningScheduler *failover;
  const PID master;
  MesosSchedulerDriver *driver;

  FailoverTaskRunningScheduler(TaskRunningScheduler *_failover,
			       const PID &_master)
    : failover(_failover), master(_master), driver(NULL) {}

  virtual ~FailoverTaskRunningScheduler() {
    if (driver != NULL) {
      driver->join();
      delete driver;
      driver = NULL;
    }
  }

  virtual void statusUpdate(SchedulerDriver* d, const TaskStatus& status) {
    EXPECT_EQ(TASK_RUNNING, status.state);
    statusUpdateCalled = true;
    driver = new MesosSchedulerDriver(failover, master, fid);
    driver->start();
  }
};


class SchedulerFailoverFrameworkMessageScheduler : public TaskRunningScheduler
{
public:
  bool frameworkMessageCalled;

  SchedulerFailoverFrameworkMessageScheduler()
    : frameworkMessageCalled(false) {}

  virtual void frameworkMessage(SchedulerDriver* d,
				const FrameworkMessage& message) {
    frameworkMessageCalled = true;
    d->stop();
  }
};


class SchedulerFailoverFrameworkMessageExecutor : public Executor
{
public:
  ExecutorDriver *driver;

  virtual void init(ExecutorDriver* d, const ExecutorArgs& args) {
    driver = d;
  }
};


TEST(MasterTest, SchedulerFailoverFrameworkMessage)
{
  ASSERT_TRUE(GTEST_IS_THREADSAFE);

  Master m;
  PID master = Process::spawn(&m);

  SchedulerFailoverFrameworkMessageExecutor exec;
  LocalIsolationModule isolationModule(&exec);

  Slave s(Resources(2, 1 * Gigabyte), true, &isolationModule);
  PID slave = Process::spawn(&s);

  BasicMasterDetector detector(master, slave, true);

  SchedulerFailoverFrameworkMessageScheduler failoverSched;
  FailoverTaskRunningScheduler failingSched(&failoverSched, master);

  MesosSchedulerDriver driver(&failingSched, master);

  driver.run();

  EXPECT_EQ("Framework failover", failingSched.errorMessage);

  exec.driver->sendFrameworkMessage(FrameworkMessage());

  failingSched.driver->join();

  EXPECT_TRUE(failoverSched.frameworkMessageCalled);

  MesosProcess::post(slave, pack<S2S_SHUTDOWN>());
  Process::wait(slave);

  MesosProcess::post(master, pack<M2M_SHUTDOWN>());
  Process::wait(master);
}
>>>>>>> ed99022e
<|MERGE_RESOLUTION|>--- conflicted
+++ resolved
@@ -3,11 +3,7 @@
 #include <mesos_exec.hpp>
 #include <mesos_sched.hpp>
 
-<<<<<<< HEAD
 #include <boost/lexical_cast.hpp>
-=======
-#include "common/date_utils.hpp"
->>>>>>> ed99022e
 
 #include "local/local.hpp"
 
@@ -113,195 +109,142 @@
   EXPECT_CALL(sched, resourceOffer(&driver, _, _))
     .WillOnce(DoAll(SaveArg<2>(&offers), Trigger(&resourceOfferCall)));
 
-<<<<<<< HEAD
   EXPECT_CALL(sched, offerRescinded(&driver, _))
     .Times(AtMost(1));
-=======
-TEST(MasterTest, DuplicateTaskIdsInResponse)
-{
-  ASSERT_TRUE(GTEST_IS_THREADSAFE);
-  DateUtils::setMockDate("200102030405");
-  PID master = local::launch(1, 3, 3 * Gigabyte, false, false);
-  vector<TaskDescription> tasks;
-  map<string, string> params;
-  params["cpus"] = "1";
-  params["mem"] = lexical_cast<string>(1 * Gigabyte);
-  tasks.push_back(TaskDescription(1, "200102030405-0-0", "", params, ""));
-  tasks.push_back(TaskDescription(2, "200102030405-0-0", "", params, ""));
-  tasks.push_back(TaskDescription(1, "200102030405-0-0", "", params, ""));
-  FixedResponseScheduler sched(tasks);
-  MesosSchedulerDriver driver(&sched, master);
-  driver.run();
-  EXPECT_EQ("Duplicate task ID: 1", sched.errorMessage);
-  local::shutdown();
-  DateUtils::clearMockDate();
-}
->>>>>>> ed99022e
 
   driver.start();
 
-<<<<<<< HEAD
   WAIT_UNTIL(resourceOfferCall);
-=======
-TEST(MasterTest, TooMuchMemoryInTask)
-{
-  ASSERT_TRUE(GTEST_IS_THREADSAFE);
-  DateUtils::setMockDate("200102030405");
-  PID master = local::launch(1, 3, 3 * Gigabyte, false, false);
-  vector<TaskDescription> tasks;
-  map<string, string> params;
-  params["cpus"] = "1";
-  params["mem"] = lexical_cast<string>(4 * Gigabyte);
-  tasks.push_back(TaskDescription(1, "200102030405-0-0", "", params, ""));
-  FixedResponseScheduler sched(tasks);
-  MesosSchedulerDriver driver(&sched, master);
-  driver.run();
-  EXPECT_EQ("Too many resources accepted", sched.errorMessage);
-  local::shutdown();
-  DateUtils::clearMockDate();
-}
->>>>>>> ed99022e
 
   EXPECT_NE(0, offers.size());
   EXPECT_GE(10, offers.size());
 
-<<<<<<< HEAD
   EXPECT_EQ("2", offers[0].params["cpus"]);
   EXPECT_EQ("1024", offers[0].params["mem"]);
-=======
-TEST(MasterTest, TooMuchCpuInTask)
-{
-  ASSERT_TRUE(GTEST_IS_THREADSAFE);
-  DateUtils::setMockDate("200102030405");
-  PID master = local::launch(1, 3, 3 * Gigabyte, false, false);
-  vector<TaskDescription> tasks;
-  map<string, string> params;
-  params["cpus"] = "4";
-  params["mem"] = lexical_cast<string>(1 * Gigabyte);
-  tasks.push_back(TaskDescription(1, "200102030405-0-0", "", params, ""));
-  FixedResponseScheduler sched(tasks);
-  MesosSchedulerDriver driver(&sched, master);
-  driver.run();
-  EXPECT_EQ("Too many resources accepted", sched.errorMessage);
-  local::shutdown();
-  DateUtils::clearMockDate();
-}
->>>>>>> ed99022e
 
   driver.stop();
   driver.join();
 
-<<<<<<< HEAD
-=======
-TEST(MasterTest, TooLittleCpuInTask)
+  local::shutdown();
+}
+
+
+TEST(MasterTest, ResourcesReofferedAfterReject)
 {
   ASSERT_TRUE(GTEST_IS_THREADSAFE);
-  DateUtils::setMockDate("200102030405");
-  PID master = local::launch(1, 3, 3 * Gigabyte, false, false);
-  vector<TaskDescription> tasks;
+
+  PID master = local::launch(10, 2, 1 * Gigabyte, false, false);
+
+  MockScheduler sched1;
+  MesosSchedulerDriver driver1(&sched1, master);
+
+  OfferID offerId;
+
+  trigger sched1ResourceOfferCall;
+
+  EXPECT_CALL(sched1, getFrameworkName(&driver1))
+    .WillOnce(Return(""));
+
+  EXPECT_CALL(sched1, getExecutorInfo(&driver1))
+    .WillOnce(Return(ExecutorInfo("noexecutor", "")));
+
+  EXPECT_CALL(sched1, registered(&driver1, _))
+    .Times(1);
+
+  EXPECT_CALL(sched1, resourceOffer(&driver1, _, _))
+    .WillOnce(DoAll(SaveArg<1>(&offerId), Trigger(&sched1ResourceOfferCall)));
+
+  driver1.start();
+
+  WAIT_UNTIL(sched1ResourceOfferCall);
+
+  driver1.replyToOffer(offerId, vector<TaskDescription>(), map<string, string>());
+
+  driver1.stop();
+  driver1.join();
+
+  MockScheduler sched2;
+  MesosSchedulerDriver driver2(&sched2, master);
+
+  trigger sched2ResourceOfferCall;
+
+  EXPECT_CALL(sched2, getFrameworkName(&driver2))
+    .WillOnce(Return(""));
+
+  EXPECT_CALL(sched2, getExecutorInfo(&driver2))
+    .WillOnce(Return(ExecutorInfo("noexecutor", "")));
+
+  EXPECT_CALL(sched2, registered(&driver2, _))
+    .Times(1);
+
+  EXPECT_CALL(sched2, resourceOffer(&driver2, _, _))
+    .WillOnce(Trigger(&sched2ResourceOfferCall));
+
+  EXPECT_CALL(sched2, offerRescinded(&driver2, _))
+    .Times(AtMost(1));
+
+  driver2.start();
+
+  WAIT_UNTIL(sched2ResourceOfferCall);
+
+  driver2.stop();
+  driver2.join();
+
+  local::shutdown();
+}
+
+
+TEST(MasterTest, ResourcesReofferedAfterBadResponse)
+{
+  ASSERT_TRUE(GTEST_IS_THREADSAFE);
+
+  PID master = local::launch(1, 2, 1 * Gigabyte, false, false);
+
+  MockScheduler sched1;
+  MesosSchedulerDriver driver1(&sched1, master);
+
+  OfferID offerId;
+  vector<SlaveOffer> offers;
+
+  trigger sched1ResourceOfferCall;
+
+  EXPECT_CALL(sched1, getFrameworkName(&driver1))
+    .WillOnce(Return(""));
+
+  EXPECT_CALL(sched1, getExecutorInfo(&driver1))
+    .WillOnce(Return(ExecutorInfo("noexecutor", "")));
+
+  EXPECT_CALL(sched1, registered(&driver1, _))
+    .Times(1);
+
+  EXPECT_CALL(sched1, resourceOffer(&driver1, _, ElementsAre(_)))
+    .WillOnce(DoAll(SaveArg<1>(&offerId), SaveArg<2>(&offers),
+                    Trigger(&sched1ResourceOfferCall)));
+
+  driver1.start();
+
+  WAIT_UNTIL(sched1ResourceOfferCall);
+
+  EXPECT_NE(0, offers.size());
+
   map<string, string> params;
   params["cpus"] = "0";
   params["mem"] = lexical_cast<string>(1 * Gigabyte);
-  tasks.push_back(TaskDescription(1, "200102030405-0-0", "", params, ""));
-  FixedResponseScheduler sched(tasks);
-  MesosSchedulerDriver driver(&sched, master);
-  driver.run();
-  EXPECT_EQ("Invalid task size: <0 CPUs, 1024 MEM>", sched.errorMessage);
->>>>>>> ed99022e
-  local::shutdown();
-  DateUtils::clearMockDate();
-}
-
-
-TEST(MasterTest, ResourcesReofferedAfterReject)
-{
-  ASSERT_TRUE(GTEST_IS_THREADSAFE);
-<<<<<<< HEAD
-=======
-  DateUtils::setMockDate("200102030405");
-  PID master = local::launch(1, 3, 3 * Gigabyte, false, false);
+
   vector<TaskDescription> tasks;
-  map<string, string> params;
-  params["cpus"] = "1";
-  params["mem"] = "1";
-  tasks.push_back(TaskDescription(1, "200102030405-0-0", "", params, ""));
-  FixedResponseScheduler sched(tasks);
-  MesosSchedulerDriver driver(&sched, master);
-  driver.run();
-  EXPECT_EQ("Invalid task size: <1 CPUs, 1 MEM>", sched.errorMessage);
-  local::shutdown();
-  DateUtils::clearMockDate();
-}
->>>>>>> ed99022e
-
-  PID master = local::launch(10, 2, 1 * Gigabyte, false, false);
-
-<<<<<<< HEAD
-  MockScheduler sched1;
-  MesosSchedulerDriver driver1(&sched1, master);
-=======
-TEST(MasterTest, TooMuchMemoryAcrossTasks)
-{
-  ASSERT_TRUE(GTEST_IS_THREADSAFE);
-  DateUtils::setMockDate("200102030405");
-  PID master = local::launch(1, 3, 3 * Gigabyte, false, false);
-  vector<TaskDescription> tasks;
-  map<string, string> params;
-  params["cpus"] = "1";
-  params["mem"] = lexical_cast<string>(2 * Gigabyte);
-  tasks.push_back(TaskDescription(1, "200102030405-0-0", "", params, ""));
-  tasks.push_back(TaskDescription(2, "200102030405-0-0", "", params, ""));
-  FixedResponseScheduler sched(tasks);
-  MesosSchedulerDriver driver(&sched, master);
-  driver.run();
-  EXPECT_EQ("Too many resources accepted", sched.errorMessage);
-  local::shutdown();
-  DateUtils::clearMockDate();
-}
->>>>>>> ed99022e
-
-  OfferID offerId;
-
-<<<<<<< HEAD
-  trigger sched1ResourceOfferCall;
-=======
-TEST(MasterTest, TooMuchCpuAcrossTasks)
-{
-  ASSERT_TRUE(GTEST_IS_THREADSAFE);
-  DateUtils::setMockDate("200102030405");
-  PID master = local::launch(1, 3, 3 * Gigabyte, false, false);
-  vector<TaskDescription> tasks;
-  map<string, string> params;
-  params["cpus"] = "2";
-  params["mem"] = lexical_cast<string>(1 * Gigabyte);
-  tasks.push_back(TaskDescription(1, "200102030405-0-0", "", params, ""));
-  tasks.push_back(TaskDescription(2, "200102030405-0-0", "", params, ""));
-  FixedResponseScheduler sched(tasks);
-  MesosSchedulerDriver driver(&sched, master);
-  driver.run();
-  EXPECT_EQ("Too many resources accepted", sched.errorMessage);
-  local::shutdown();
-  DateUtils::clearMockDate();
-}
->>>>>>> ed99022e
-
-  EXPECT_CALL(sched1, getFrameworkName(&driver1))
-    .WillOnce(Return(""));
-
-  EXPECT_CALL(sched1, getExecutorInfo(&driver1))
-    .WillOnce(Return(ExecutorInfo("noexecutor", "")));
-
-  EXPECT_CALL(sched1, registered(&driver1, _))
-    .Times(1);
-
-  EXPECT_CALL(sched1, resourceOffer(&driver1, _, _))
-    .WillOnce(DoAll(SaveArg<1>(&offerId), Trigger(&sched1ResourceOfferCall)));
-
-  driver1.start();
-
-  WAIT_UNTIL(sched1ResourceOfferCall);
-
-  driver1.replyToOffer(offerId, vector<TaskDescription>(), map<string, string>());
+  tasks.push_back(TaskDescription(1, offers[0].slaveId, "", params, bytes()));
+
+  trigger errorCall;
+
+  EXPECT_CALL(sched1, error(&driver1, _, "Invalid task size: <0 CPUs, 1024 MEM>"))
+    .WillOnce(Trigger(&errorCall));
+
+  EXPECT_CALL(sched1, offerRescinded(&driver1, offerId))
+    .Times(AtMost(1));
+
+  driver1.replyToOffer(offerId, tasks, map<string, string>());
+
+  WAIT_UNTIL(errorCall);
 
   driver1.stop();
   driver1.join();
@@ -310,110 +253,6 @@
   MesosSchedulerDriver driver2(&sched2, master);
 
   trigger sched2ResourceOfferCall;
-
-  EXPECT_CALL(sched2, getFrameworkName(&driver2))
-    .WillOnce(Return(""));
-
-  EXPECT_CALL(sched2, getExecutorInfo(&driver2))
-    .WillOnce(Return(ExecutorInfo("noexecutor", "")));
-
-  EXPECT_CALL(sched2, registered(&driver2, _))
-    .Times(1);
-
-  EXPECT_CALL(sched2, resourceOffer(&driver2, _, _))
-    .WillOnce(Trigger(&sched2ResourceOfferCall));
-
-  EXPECT_CALL(sched2, offerRescinded(&driver2, _))
-    .Times(AtMost(1));
-
-  driver2.start();
-
-  WAIT_UNTIL(sched2ResourceOfferCall);
-
-  driver2.stop();
-  driver2.join();
-
-  local::shutdown();
-}
-
-
-TEST(MasterTest, ResourcesReofferedAfterBadResponse)
-{
-  ASSERT_TRUE(GTEST_IS_THREADSAFE);
-<<<<<<< HEAD
-
-=======
-  DateUtils::setMockDate("200102030405");
->>>>>>> ed99022e
-  PID master = local::launch(1, 2, 1 * Gigabyte, false, false);
-
-  MockScheduler sched1;
-  MesosSchedulerDriver driver1(&sched1, master);
-
-  OfferID offerId;
-  vector<SlaveOffer> offers;
-
-  trigger sched1ResourceOfferCall;
-
-  EXPECT_CALL(sched1, getFrameworkName(&driver1))
-    .WillOnce(Return(""));
-
-  EXPECT_CALL(sched1, getExecutorInfo(&driver1))
-    .WillOnce(Return(ExecutorInfo("noexecutor", "")));
-
-  EXPECT_CALL(sched1, registered(&driver1, _))
-    .Times(1);
-
-  EXPECT_CALL(sched1, resourceOffer(&driver1, _, ElementsAre(_)))
-    .WillOnce(DoAll(SaveArg<1>(&offerId), SaveArg<2>(&offers),
-                    Trigger(&sched1ResourceOfferCall)));
-
-  driver1.start();
-
-  WAIT_UNTIL(sched1ResourceOfferCall);
-
-  EXPECT_EQ(1, offers.size());
-
-  map<string, string> params;
-  params["cpus"] = "0";
-  params["mem"] = lexical_cast<string>(1 * Gigabyte);
-<<<<<<< HEAD
-=======
-  tasks.push_back(TaskDescription(1, "200102030405-0-0", "", params, ""));
-  FixedResponseScheduler sched1(tasks);
-  MesosSchedulerDriver driver1(&sched1, master);
-  driver1.run();
-  EXPECT_EQ("Invalid task size: <0 CPUs, 1024 MEM>", sched1.errorMessage);
->>>>>>> ed99022e
-
-  vector<TaskDescription> tasks;
-  tasks.push_back(TaskDescription(1, offers[0].slaveId, "", params, bytes()));
-
-  trigger errorCall;
-
-  EXPECT_CALL(sched1, error(&driver1, _, "Invalid task size: <0 CPUs, 1024 MEM>"))
-    .WillOnce(Trigger(&errorCall));
-
-  EXPECT_CALL(sched1, offerRescinded(&driver1, offerId))
-    .Times(AtMost(1));
-
-  driver1.replyToOffer(offerId, tasks, map<string, string>());
-
-  WAIT_UNTIL(errorCall);
-
-  driver1.stop();
-  driver1.join();
-
-  MockScheduler sched2;
-  MesosSchedulerDriver driver2(&sched2, master);
-
-<<<<<<< HEAD
-  trigger sched2ResourceOfferCall;
-=======
-  local::shutdown();
-  DateUtils::clearMockDate();
-}
->>>>>>> ed99022e
 
   EXPECT_CALL(sched2, getFrameworkName(&driver2))
     .WillOnce(Return(""));
@@ -479,7 +318,7 @@
 
   WAIT_UNTIL(resourceOfferCall);
 
-  EXPECT_EQ(1, offers.size());
+  EXPECT_NE(0, offers.size());
 
   trigger offerRescindedCall, slaveLostCall;
 
@@ -692,7 +531,7 @@
 
   WAIT_UNTIL(resourceOfferCall);
 
-  EXPECT_EQ(1, offers.size());
+  EXPECT_NE(0, offers.size());
 
   vector<TaskDescription> tasks;
   tasks.push_back(TaskDescription(1, offers[0].slaveId, "", offers[0].params, ""));
@@ -757,7 +596,7 @@
   OfferID offerId;
   vector<SlaveOffer> offers;
 
-  trigger resourceOfferCall;
+  trigger resourceOfferCall, statusUpdateMsg;
 
   EXPECT_CALL(failingSched, getFrameworkName(&failingDriver))
     .WillOnce(Return(""));
@@ -772,13 +611,11 @@
     .WillOnce(DoAll(SaveArg<1>(&offerId), SaveArg<2>(&offers),
                     Trigger(&resourceOfferCall)));
 
-  EXPECT_CALL(failingSched, error(&failingDriver, _, "Framework failover"))
-    .Times(1);
-
   EXPECT_CALL(failingSched, statusUpdate(&failingDriver, _))
     .Times(0);
 
-  trigger statusUpdateMsg;
+  EXPECT_CALL(failingSched, error(&failingDriver, _, "Framework failover"))
+    .Times(1);
 
   EXPECT_MSG(filter, Eq(S2M_FT_STATUS_UPDATE), _, Ne(master))
     .WillOnce(DoAll(Trigger(&statusUpdateMsg), Return(true)))
@@ -788,7 +625,7 @@
 
   WAIT_UNTIL(resourceOfferCall);
 
-  EXPECT_EQ(1, offers.size());
+  EXPECT_NE(0, offers.size());
 
   vector<TaskDescription> tasks;
   tasks.push_back(TaskDescription(1, offers[0].slaveId, "", offers[0].params, ""));
@@ -845,9 +682,7 @@
 }
 
 
-
-
-TEST(MasterTest, FrameworkMessages)
+TEST(MasterTest, FrameworkMessage)
 {
   ASSERT_TRUE(GTEST_IS_THREADSAFE);
 
@@ -872,11 +707,6 @@
   EXPECT_CALL(exec, shutdown(_))
     .Times(1);
 
-<<<<<<< HEAD
-=======
-  FrameworkMessageExecutor exec;
-
->>>>>>> ed99022e
   LocalIsolationModule isolationModule(&exec);
 
   Master m;
@@ -924,7 +754,7 @@
 
   WAIT_UNTIL(resourceOfferCall);
 
-  EXPECT_EQ(1, offers.size());
+  EXPECT_NE(0, offers.size());
 
   vector<TaskDescription> tasks;
   tasks.push_back(TaskDescription(1, offers[0].slaveId, "", offers[0].params, ""));
@@ -959,98 +789,112 @@
   Process::wait(master);
 }
 
-<<<<<<< HEAD
-=======
-
-class FailoverTaskRunningScheduler : public TaskRunningScheduler
-{
-public:
-  TaskRunningScheduler *failover;
-  const PID master;
-  MesosSchedulerDriver *driver;
-
-  FailoverTaskRunningScheduler(TaskRunningScheduler *_failover,
-			       const PID &_master)
-    : failover(_failover), master(_master), driver(NULL) {}
-
-  virtual ~FailoverTaskRunningScheduler() {
-    if (driver != NULL) {
-      driver->join();
-      delete driver;
-      driver = NULL;
-    }
-  }
-
-  virtual void statusUpdate(SchedulerDriver* d, const TaskStatus& status) {
-    EXPECT_EQ(TASK_RUNNING, status.state);
-    statusUpdateCalled = true;
-    driver = new MesosSchedulerDriver(failover, master, fid);
-    driver->start();
-  }
-};
-
-
-class SchedulerFailoverFrameworkMessageScheduler : public TaskRunningScheduler
-{
-public:
-  bool frameworkMessageCalled;
-
-  SchedulerFailoverFrameworkMessageScheduler()
-    : frameworkMessageCalled(false) {}
-
-  virtual void frameworkMessage(SchedulerDriver* d,
-				const FrameworkMessage& message) {
-    frameworkMessageCalled = true;
-    d->stop();
-  }
-};
-
-
-class SchedulerFailoverFrameworkMessageExecutor : public Executor
-{
-public:
-  ExecutorDriver *driver;
-
-  virtual void init(ExecutorDriver* d, const ExecutorArgs& args) {
-    driver = d;
-  }
-};
-
 
 TEST(MasterTest, SchedulerFailoverFrameworkMessage)
 {
   ASSERT_TRUE(GTEST_IS_THREADSAFE);
+
+  MockExecutor exec;
+
+  ExecutorDriver *execDriver;
+
+  EXPECT_CALL(exec, init(_, _))
+    .WillOnce(SaveArg<0>(&execDriver));
+
+  EXPECT_CALL(exec, launchTask(_, _))
+    .Times(1);
+
+  EXPECT_CALL(exec, shutdown(_))
+    .Times(1);
+
+  LocalIsolationModule isolationModule(&exec);
 
   Master m;
   PID master = Process::spawn(&m);
 
-  SchedulerFailoverFrameworkMessageExecutor exec;
-  LocalIsolationModule isolationModule(&exec);
-
   Slave s(Resources(2, 1 * Gigabyte), true, &isolationModule);
   PID slave = Process::spawn(&s);
 
   BasicMasterDetector detector(master, slave, true);
 
-  SchedulerFailoverFrameworkMessageScheduler failoverSched;
-  FailoverTaskRunningScheduler failingSched(&failoverSched, master);
-
-  MesosSchedulerDriver driver(&failingSched, master);
-
-  driver.run();
-
-  EXPECT_EQ("Framework failover", failingSched.errorMessage);
-
-  exec.driver->sendFrameworkMessage(FrameworkMessage());
-
-  failingSched.driver->join();
-
-  EXPECT_TRUE(failoverSched.frameworkMessageCalled);
+  MockScheduler sched1;
+  MesosSchedulerDriver driver1(&sched1, master);
+
+  FrameworkID frameworkId;
+  OfferID offerId;
+  vector<SlaveOffer> offers;
+  TaskStatus status;
+
+  trigger sched1ResourceOfferCall, sched1StatusUpdateCall;
+
+  EXPECT_CALL(sched1, getFrameworkName(&driver1))
+    .WillOnce(Return(""));
+
+  EXPECT_CALL(sched1, getExecutorInfo(&driver1))
+    .WillOnce(Return(ExecutorInfo("noexecutor", "")));
+
+  EXPECT_CALL(sched1, registered(&driver1, _))
+    .WillOnce(SaveArg<1>(&frameworkId));
+
+  EXPECT_CALL(sched1, statusUpdate(&driver1, _))
+    .WillOnce(DoAll(SaveArg<1>(&status), Trigger(&sched1StatusUpdateCall)));
+
+  EXPECT_CALL(sched1, resourceOffer(&driver1, _, ElementsAre(_)))
+    .WillOnce(DoAll(SaveArg<1>(&offerId), SaveArg<2>(&offers),
+                    Trigger(&sched1ResourceOfferCall)));
+
+  EXPECT_CALL(sched1, error(&driver1, _, "Framework failover"))
+    .Times(1);
+
+  driver1.start();
+
+  WAIT_UNTIL(sched1ResourceOfferCall);
+
+  EXPECT_NE(0, offers.size());
+
+  vector<TaskDescription> tasks;
+  tasks.push_back(TaskDescription(1, offers[0].slaveId, "", offers[0].params, ""));
+
+  driver1.replyToOffer(offerId, tasks, map<string, string>());
+
+  WAIT_UNTIL(sched1StatusUpdateCall);
+
+  EXPECT_EQ(TASK_RUNNING, status.state);
+
+  MockScheduler sched2;
+  MesosSchedulerDriver driver2(&sched2, master, frameworkId);
+
+  trigger sched2RegisteredCall, sched2FrameworkMessageCall;
+
+  EXPECT_CALL(sched2, getFrameworkName(&driver2))
+    .WillOnce(Return(""));
+
+  EXPECT_CALL(sched2, getExecutorInfo(&driver2))
+    .WillOnce(Return(ExecutorInfo("noexecutor", "")));
+
+  EXPECT_CALL(sched2, registered(&driver2, frameworkId))
+    .WillOnce(Trigger(&sched2RegisteredCall));
+
+  EXPECT_CALL(sched2, frameworkMessage(&driver2, _))
+    .WillOnce(Trigger(&sched2FrameworkMessageCall));
+
+  driver2.start();
+
+  WAIT_UNTIL(sched2RegisteredCall);
+
+  execDriver->sendFrameworkMessage(FrameworkMessage());
+
+  WAIT_UNTIL(sched2FrameworkMessageCall);
+
+  driver1.stop();
+  driver2.stop();
+
+  driver1.join();
+  driver2.join();
 
   MesosProcess::post(slave, pack<S2S_SHUTDOWN>());
   Process::wait(slave);
 
   MesosProcess::post(master, pack<M2M_SHUTDOWN>());
   Process::wait(master);
-}
->>>>>>> ed99022e
+}